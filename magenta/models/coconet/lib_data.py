# Copyright 2020 The Magenta Authors.
#
# Licensed under the Apache License, Version 2.0 (the "License");
# you may not use this file except in compliance with the License.
# You may obtain a copy of the License at
#
#     http://www.apache.org/licenses/LICENSE-2.0
#
# Unless required by applicable law or agreed to in writing, software
# distributed under the License is distributed on an "AS IS" BASIS,
# WITHOUT WARRANTIES OR CONDITIONS OF ANY KIND, either express or implied.
# See the License for the specific language governing permissions and
# limitations under the License.

# Lint as: python3
"""Classes for datasets and batches."""
import os

from magenta.models.coconet import lib_mask
from magenta.models.coconet import lib_pianoroll
from magenta.models.coconet import lib_util
import numpy as np
import tensorflow.compat.v1 as tf


class Dataset(lib_util.Factory):
  """Class for retrieving different datasets."""

  def __init__(self, basepath, hparams, fold):
    """Initialize a `Dataset` instance.

    Args:
      basepath: path to directory containing dataset npz files.
      hparams: Hyperparameters object.
      fold: data subset, one of {train,valid,test}.

    Raises:
      ValueError: if requested a temporal resolution shorter then that available
          in the dataset.
    """
    self.basepath = basepath
    self.hparams = hparams
    self.fold = fold

    if self.shortest_duration != self.hparams.quantization_level:
      raise ValueError("The data has a temporal resolution of shortest "
                       "duration=%r, requested=%r" %
                       (self.shortest_duration,
                        self.hparams.quantization_level))

    # Update the default pitch ranges in hparams to reflect that of dataset.
    hparams.pitch_ranges = [self.min_pitch, self.max_pitch]
    hparams.shortest_duration = self.shortest_duration
    self.encoder = lib_pianoroll.get_pianoroll_encoder_decoder(hparams)
    data_path = os.path.join(tf.resource_loader.get_data_files_path(),
                             self.basepath, "%s.npz" % self.name)
    print("Loading data from", data_path)
    with tf.gfile.Open(data_path, "rb") as p:
<<<<<<< HEAD
      self.data = np.load(p, allow_pickle=True, encoding='latin1')[fold]
=======
      self.data = np.load(p, allow_pickle=True, encoding="latin1")[fold]
>>>>>>> cd506bf7

  @property
  def name(self):
    return self.hparams.dataset

  @property
  def num_examples(self):
    return len(self.data)

  @property
  def num_pitches(self):
    return self.max_pitch + 1 - self.min_pitch

  def get_sequences(self):
    """Return the raw collection of examples."""
    return self.data

  def get_pianorolls(self, sequences=None):
    """Turn sequences into pianorolls.

    Args:
      sequences: the collection of sequences to convert. If not given, the
          entire dataset is converted.

    Returns:
      A list of multi-instrument pianorolls, each shaped
          (duration, pitches, instruments)
    """
    if sequences is None:
      sequences = self.get_sequences()
    return list(map(self.encoder.encode, sequences))

  def get_featuremaps(self, sequences=None):
    """Turn sequences into features for training/evaluation.

    Encodes sequences into randomly cropped and masked pianorolls, and returns
    a padded Batch containing three channels: the pianorolls, the corresponding
    masks and their lengths before padding (but after cropping).

    Args:
      sequences: the collection of sequences to convert. If not given, the
          entire dataset is converted.

    Returns:
      A Batch containing pianorolls, masks and piece lengths.
    """
    if sequences is None:
      sequences = self.get_sequences()

    pianorolls = []
    masks = []

    for sequence in sequences:
      pianoroll = self.encoder.encode(sequence)
      pianoroll = lib_util.random_crop(pianoroll, self.hparams.crop_piece_len)
      mask = lib_mask.get_mask(
          self.hparams.maskout_method,
          pianoroll.shape,
          separate_instruments=self.hparams.separate_instruments,
          blankout_ratio=self.hparams.corrupt_ratio)
      pianorolls.append(pianoroll)
      masks.append(mask)

    (pianorolls, masks), lengths = lib_util.pad_and_stack(pianorolls, masks)
    assert pianorolls.ndim == 4 and masks.ndim == 4
    assert pianorolls.shape == masks.shape
    return Batch(pianorolls=pianorolls, masks=masks, lengths=lengths)

  def update_hparams(self, hparams):
    """Update subset of Hyperparameters pertaining to data."""
    for key in "num_instruments min_pitch max_pitch qpm".split():
      setattr(hparams, key, getattr(self, key))


def get_dataset(basepath, hparams, fold):
  """Factory for Datasets."""
  return Dataset.make(hparams.dataset, basepath, hparams, fold)


class Jsb16thSeparated(Dataset):
  key = "Jsb16thSeparated"
  min_pitch = 36
  max_pitch = 81
  shortest_duration = 0.125
  num_instruments = 4
  qpm = 60


class TestData(Dataset):
  key = "TestData"
  min_pitch = 0
  max_pitch = 127
  shortest_duration = 0.125
  num_instruments = 4
  qpm = 60


class Batch(object):
  """A Batch of training/evaluation data."""

  keys = set("pianorolls masks lengths".split())

  def __init__(self, **kwargs):
    """Initialize a Batch instance.

    Args:
      **kwargs: data dictionary. Must have three keys "pianorolls", "masks",
          "lengths", each corresponding to a model placeholder. Each value
          is a sequence (i.e. a batch) of examples.
    """
    assert set(kwargs.keys()) == self.keys
    assert all(
        len(value) == len(list(kwargs.values())[0])
        for value in kwargs.values())
    self.features = kwargs

  def get_feed_dict(self, placeholders):
    """Zip placeholders and batch data into a feed dict.

    Args:
      placeholders: placeholder dictionary. Must have three keys "pianorolls",
          "masks" and "lengths".

    Returns:
      A feed dict mapping the given placeholders to the data in this batch.
    """
    assert set(placeholders.keys()) == self.keys
    return dict((placeholders[key], self.features[key]) for key in self.keys)

  def batches(self, **batches_kwargs):
    """Iterate over sub-batches of this batch.

    Args:
      **batches_kwargs: kwargs passed on to lib_util.batches.

    Yields:
      An iterator over sub-Batches.
    """
    keys, values = list(zip(*list(self.features.items())))
    for batch in lib_util.batches(*values, **batches_kwargs):
      yield Batch(**dict(lib_util.eqzip(keys, batch)))<|MERGE_RESOLUTION|>--- conflicted
+++ resolved
@@ -56,11 +56,7 @@
                              self.basepath, "%s.npz" % self.name)
     print("Loading data from", data_path)
     with tf.gfile.Open(data_path, "rb") as p:
-<<<<<<< HEAD
-      self.data = np.load(p, allow_pickle=True, encoding='latin1')[fold]
-=======
       self.data = np.load(p, allow_pickle=True, encoding="latin1")[fold]
->>>>>>> cd506bf7
 
   @property
   def name(self):
